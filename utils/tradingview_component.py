--- conflicted
+++ resolved
@@ -65,17 +65,15 @@
                 "close": float(row['Close'])
             })
 
-<<<<<<< HEAD
-    # Prepare direction markers (arrow/circle without label)
-=======
+
     # Prepare direction markers
->>>>>>> 9ae31623
+
     direction_markers = []
     if 'Direction' in data.columns:
         for idx, row in data.iterrows():
             if pd.notna(row['Direction']):
                 direction = row['Direction'].upper()
-<<<<<<< HEAD
+
                 if direction == 'LONG':
                     marker = {
                         "time": row['Date'],
@@ -100,24 +98,12 @@
                         "shape": "circle"
                     }
                     direction_markers.append(marker)
-=======
-                if direction in ['LONG', 'SHORT', 'NONE']:
-                    marker = {
-                        "time": row['Date'],
-                        "position": "belowBar" if direction == 'LONG' else "aboveBar" if direction == 'SHORT' else "inBar",
-                        "color": "#26a69a" if direction == 'LONG' else "#ef5350" if direction == 'SHORT' else "#ffeb3b",
-                        "shape": "arrowUp" if direction == 'LONG' else "arrowDown" if direction == 'SHORT' else "circle",
-                        "text": direction
-                    }
-                    direction_markers.append(marker)
->>>>>>> 9ae31623
 
     # Prepare support and resistance area bands (filled)
     support_band_data = []
     resistance_band_data = []
     if 'Support' in data.columns:
         for idx, row in data.iterrows():
-<<<<<<< HEAD
             prices = parse_price_list(row['Support']) if pd.notna(row['Support']) else []
             if prices:
                 support_band_data.append({
@@ -134,7 +120,23 @@
                     "min": min(prices),
                     "max": max(prices)
                 })
-=======
+
+                if direction in ['LONG', 'SHORT', 'NONE']:
+                    marker = {
+                        "time": row['Date'],
+                        "position": "belowBar" if direction == 'LONG' else "aboveBar" if direction == 'SHORT' else "inBar",
+                        "color": "#26a69a" if direction == 'LONG' else "#ef5350" if direction == 'SHORT' else "#ffeb3b",
+                        "shape": "arrowUp" if direction == 'LONG' else "arrowDown" if direction == 'SHORT' else "circle",
+                        "text": direction
+                    }
+                    direction_markers.append(marker)
+
+    # Prepare support and resistance bands
+    support_bands = []
+    resistance_bands = []
+    
+    if 'Support' in data.columns:
+        for idx, row in data.iterrows():
             if pd.notna(row['Support']):
                 prices = parse_price_list(row['Support'])
                 if prices:
@@ -184,7 +186,7 @@
                         "axisLabelVisible": True,
                         "title": "Resistance Upper"
                     })
->>>>>>> 9ae31623
+
 
     # Create HTML with TradingView chart
     html = f'''
@@ -228,7 +230,7 @@
         candlestickSeries.setData({json.dumps(candlestick_data)});
 
         // Add direction markers
-<<<<<<< HEAD
+
         candlestickSeries.setMarkers({json.dumps(direction_markers)});
 
         // Support band (filled area)
@@ -262,7 +264,7 @@
                 lastValueVisible: false,
             }});
             resistanceArea.setData(resistanceMax);
-=======
+
         const directionMarkers = {json.dumps(direction_markers)};
         directionMarkers.forEach(marker => {{
             candlestickSeries.setMarkers([marker]);
@@ -296,7 +298,7 @@
                 title: 'Resistance Band'
             }});
             resistanceSeries.setData(resistanceBands);
->>>>>>> 9ae31623
+
         }}
 
         // Handle window resize
